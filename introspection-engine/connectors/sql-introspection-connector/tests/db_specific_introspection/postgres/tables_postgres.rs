use crate::*;
use barrel::types;
use test_harness::*;

#[test_one_connector(connector = "postgres")]
async fn introspecting_a_simple_table_with_gql_types_must_work(api: &TestApi) {
    let barrel = api.barrel();
    let _setup_schema = barrel
        .execute(|migration| {
            migration.create_table("Blog", |t| {
                t.add_column("bool", types::boolean());
                t.add_column("float", types::float());
                t.add_column("date", types::date());
                t.add_column("id", types::primary());
                t.add_column("int", types::integer());
                t.add_column("string", types::text());
            });
        })
        .await;

    let dm = r#"
            model Blog {
                bool    Boolean
                date    DateTime
                float   Float
                id      Int @id @default(autoincrement())
                int     Int
                string  String
            }
        "#;
    let result = dbg!(api.introspect().await);
    custom_assert(&result, dm);
}

#[test_one_connector(connector = "postgres")]
async fn introspecting_a_table_with_compound_primary_keys_must_work(api: &TestApi) {
    let barrel = api.barrel();
    let _setup_schema = barrel
        .execute(|migration| {
            migration.create_table("Blog", |t| {
                t.add_column("id", types::integer());
                t.add_column("authorId", types::text());
                t.inject_custom("PRIMARY KEY (\"id\", \"authorId\")");
            });
        })
        .await;
    let dm = r#"
            model Blog {
                authorId String
                id Int
                @@id([id, authorId])
            }
        "#;
    let result = dbg!(api.introspect().await);
    custom_assert(&result, dm);
}

#[test_one_connector(connector = "postgres")]
async fn introspecting_a_table_with_unique_index_must_work(api: &TestApi) {
    let barrel = api.barrel();
    barrel
        .execute(|migration| {
            migration.create_table("Blog", |t| {
                t.add_column("id", types::primary());
                t.add_column("authorId", types::text());
                t.add_index("test", types::index(vec!["authorId"]).unique(true));
            });
        })
        .await;

<<<<<<< HEAD
    api.database()
        .query_raw(
            &format!(
                "Create Unique Index \"test\" on \"{}\".\"Blog\"( \"authorId\")",
                api.schema_name()
            ),
            &[],
        )
        .await
        .unwrap();

=======
>>>>>>> 43dc93af
    let dm = r#"
            model Blog {
                authorId String @unique
                id      Int @id @default(autoincrement())
            }
        "#;
    let result = dbg!(api.introspect().await);
    custom_assert(&result, dm);
}

#[test_one_connector(connector = "postgres")]
async fn introspecting_a_table_with_multi_column_unique_index_must_work(api: &TestApi) {
    let barrel = api.barrel();
    barrel
        .execute(|migration| {
            migration.create_table("User", |t| {
                t.add_column("id", types::primary());
                t.add_column("firstname", types::text());
                t.add_column("lastname", types::text());
                t.add_index("test", types::index(vec!["firstname", "lastname"]).unique(true));
            });
        })
        .await;

<<<<<<< HEAD
    api.database()
        .query_raw(
            &format!(
                "Create Unique Index \"test\" on \"{}\".\"User\"( \"firstname\", \"lastname\")",
                api.schema_name(),
            ),
            &[],
        )
        .await
        .unwrap();

=======
>>>>>>> 43dc93af
    let dm = r#"
            model User {
                firstname String
                id      Int @id @default(autoincrement())
                lastname String
                @@unique([firstname, lastname], name: "test")
            }
        "#;
    let result = dbg!(api.introspect().await);
    custom_assert(&result, dm);
}

#[test_one_connector(connector = "postgres")]
async fn introspecting_a_table_with_required_and_optional_columns_must_work(api: &TestApi) {
    let barrel = api.barrel();
    let _setup_schema = barrel
        .execute(|migration| {
            migration.create_table("User", |t| {
                t.add_column("id", types::primary());
                t.add_column("requiredname", types::text().nullable(false));
                t.add_column("optionalname", types::text().nullable(true));
            });
        })
        .await;
    let dm = r#"
            model User {
                id      Int @id @default(autoincrement())
                optionalname String?
                requiredname String
            }
        "#;
    let result = dbg!(api.introspect().await);
    custom_assert(&result, dm);
}

//#[test_one_connector(connector = "postgres")]
//#[ignore]
//fn introspecting_a_table_with_datetime_default_values_should_work(api: &TestApi) {
//    let barrel = api.barrel();
//    let _setup_schema = barrel.execute(|migration| {
//        migration.create_table("User", |t| {
//            t.add_column("id", types::primary());
//            t.add_column("name", types::text());
//            t.inject_custom("\"joined\" date DEFAULT CURRENT_DATE")
//        });
//    }).await;
//    let dm = r#"
//            model User {
//                id      Int @id @sequence(name: "User_id_seq", allocationSize: 1, initialValue: 1)
//                joined DateTime? @default(now())
//                name String
//            }
//        "#;
//    let result = dbg!(api.introspect().await);
//    custom_assert(&result, dm);
//}

#[test_one_connector(connector = "postgres")]
async fn introspecting_a_table_with_default_values_should_work(api: &TestApi) {
    let barrel = api.barrel();
    let _setup_schema = barrel
        .execute(|migration| {
            migration.create_table("User", |t| {
                t.add_column("a", types::text());
                t.add_column("id", types::primary());
                t.inject_custom("\"bool\" Boolean NOT NULL DEFAULT false");
                t.inject_custom("\"bool2\" Boolean NOT NULL DEFAULT 'off'");
                t.inject_custom("\"float\" Float NOT NULL DEFAULT 5.3");
                t.inject_custom("\"int\" INTEGER NOT NULL DEFAULT 5");
                t.inject_custom("\"string\" TEXT NOT NULL DEFAULT 'Test'");
            });
        })
        .await;
    let dm = r#"
            model User {
                a String
                bool Boolean @default(false)
                bool2 Boolean @default(false)
                float Float @default(5.3)
                id      Int @id @default(autoincrement())
                int Int @default(5)
                string String @default("Test")
            }
        "#;
    let result = dbg!(api.introspect().await);
    custom_assert(&result, dm);
}

#[test_one_connector(connector = "postgres")]
async fn introspecting_a_table_with_a_non_unique_index_should_work(api: &TestApi) {
    let barrel = api.barrel();
    let _setup_schema = barrel
        .execute(|migration| {
            migration.create_table("User", |t| {
                t.add_column("a", types::text());
                t.add_column("id", types::primary());
                t.add_index("test", types::index(vec!["a"]));
            });
        })
        .await;

<<<<<<< HEAD
    api.database()
        .query_raw(
            &format!("Create Index \"test\" on \"{}\".\"User\"(\"a\")", api.schema_name()),
            &[],
        )
        .await
        .unwrap();

=======
>>>>>>> 43dc93af
    let dm = r#"
            model User {
                a String
                id      Int @id @default(autoincrement())
                @@index([a], name: "test")
            }
        "#;
    let result = dbg!(api.introspect().await);
    custom_assert(&result, dm);
}

#[test_one_connector(connector = "postgres")]
async fn introspecting_a_table_with_a_multi_column_non_unique_index_should_work(api: &TestApi) {
    let barrel = api.barrel();
    let _setup_schema = barrel
        .execute(|migration| {
            migration.create_table("User", |t| {
                t.add_column("a", types::text());
                t.add_column("b", types::text());
                t.add_column("id", types::primary());
                t.add_index("test", types::index(vec!["a", "b"]));
            });
        })
        .await;

<<<<<<< HEAD
    api.database()
        .query_raw(
            &format!(
                "Create Index \"test\" on \"{}\".\"User\"(\"a\",\"b\")",
                api.schema_name()
            ),
            &[],
        )
        .await
        .unwrap();

=======
>>>>>>> 43dc93af
    let dm = r#"
        model User {
            a String
            b String
            id      Int @id @default(autoincrement())
            @@index([a,b], name: "test")
        }
    "#;
    let result = dbg!(api.introspect().await);
    custom_assert(&result, dm);
}<|MERGE_RESOLUTION|>--- conflicted
+++ resolved
@@ -68,20 +68,6 @@
         })
         .await;
 
-<<<<<<< HEAD
-    api.database()
-        .query_raw(
-            &format!(
-                "Create Unique Index \"test\" on \"{}\".\"Blog\"( \"authorId\")",
-                api.schema_name()
-            ),
-            &[],
-        )
-        .await
-        .unwrap();
-
-=======
->>>>>>> 43dc93af
     let dm = r#"
             model Blog {
                 authorId String @unique
@@ -106,20 +92,6 @@
         })
         .await;
 
-<<<<<<< HEAD
-    api.database()
-        .query_raw(
-            &format!(
-                "Create Unique Index \"test\" on \"{}\".\"User\"( \"firstname\", \"lastname\")",
-                api.schema_name(),
-            ),
-            &[],
-        )
-        .await
-        .unwrap();
-
-=======
->>>>>>> 43dc93af
     let dm = r#"
             model User {
                 firstname String
@@ -221,17 +193,6 @@
         })
         .await;
 
-<<<<<<< HEAD
-    api.database()
-        .query_raw(
-            &format!("Create Index \"test\" on \"{}\".\"User\"(\"a\")", api.schema_name()),
-            &[],
-        )
-        .await
-        .unwrap();
-
-=======
->>>>>>> 43dc93af
     let dm = r#"
             model User {
                 a String
@@ -257,20 +218,6 @@
         })
         .await;
 
-<<<<<<< HEAD
-    api.database()
-        .query_raw(
-            &format!(
-                "Create Index \"test\" on \"{}\".\"User\"(\"a\",\"b\")",
-                api.schema_name()
-            ),
-            &[],
-        )
-        .await
-        .unwrap();
-
-=======
->>>>>>> 43dc93af
     let dm = r#"
         model User {
             a String
