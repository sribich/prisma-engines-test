use crate::{dml, ast};

pub mod value;
pub mod argument;
pub mod directive;

use value::{WrappedValue, ValueValidator};
use directive::builtin::{DirectiveListValidator, new_field_directives, new_model_directives, new_enum_directives};

// TODO: Naming
pub trait Validator<Types: dml::TypePack> {
    fn new() -> Self;
    fn validate(&self, ast_schema: &ast::Schema) -> dml::Schema<Types>;
}

pub trait AttachmentValidator<Types: dml::TypePack> {
    fn new() -> Self;
    fn validate_field_attachment(&self, ast_field: &ast::Field, field: &mut dml::Field<Types>);
    fn validate_model_attachment(&self, ast_field: &ast::Model, field: &mut dml::Model<Types>);
    fn validate_enum_attachment(&self, ast_field: &ast::Enum, field: &mut dml::Enum<Types>);
    fn validate_schema_attachment(&self, ast_field: &ast::Schema, field: &mut dml::Schema<Types>);
    fn validate_relation_attachment(&self, ast_field: &ast::Field, field: &mut dml::RelationInfo<Types>);
}

pub struct EmptyAttachmentValidator { }

impl<Types: dml::TypePack> AttachmentValidator<Types> for EmptyAttachmentValidator {
    fn new() -> Self { EmptyAttachmentValidator { } }
    fn validate_field_attachment(&self, ast_field: &ast::Field, field: &mut dml::Field<Types>) { }
    fn validate_model_attachment(&self, ast_field: &ast::Model, field: &mut dml::Model<Types>) { }
    fn validate_enum_attachment(&self, ast_field: &ast::Enum, field: &mut dml::Enum<Types>) { }
    fn validate_schema_attachment(&self, ast_field: &ast::Schema, field: &mut dml::Schema<Types>) { }
    fn validate_relation_attachment(&self, ast_field: &ast::Field, field: &mut dml::RelationInfo<Types>) { }
}

pub trait AttachmentDirectiveSource<Types: dml::TypePack> {
    fn add_field_directives(validator: &mut DirectiveListValidator<dml::Field<Types>, Types>);
    fn add_model_directives(validator: &mut DirectiveListValidator<dml::Model<Types>, Types>);
    fn add_enum_directives(validator: &mut DirectiveListValidator<dml::Enum<Types>, Types>);
}

// TODO: Proably we can make this just "directive source and use it everywhere.
pub struct AttachmentDirectiveValidator<Types: dml::TypePack, Attachments: AttachmentDirectiveSource<Types>> { 
    pub field_directives: DirectiveListValidator<dml::Field<Types>, Types>,
    pub model_directives: DirectiveListValidator<dml::Model<Types>, Types>,
    pub enum_directives: DirectiveListValidator<dml::Enum<Types>, Types>,
    placeholder: std::marker::PhantomData<Attachments>
}

impl<Types: dml::TypePack, Attachments: AttachmentDirectiveSource<Types>> AttachmentValidator<Types> for AttachmentDirectiveValidator<Types, Attachments> {
    fn new() -> Self { 
       let mut fields = DirectiveListValidator::<dml::Field<Types>, Types>::new();   
       let mut models = DirectiveListValidator::<dml::Model<Types>, Types>::new();   
       let mut enums = DirectiveListValidator::<dml::Enum<Types>, Types>::new();  

        Attachments::add_field_directives(&mut fields);
        Attachments::add_model_directives(&mut models);
        Attachments::add_enum_directives(&mut enums);

       AttachmentDirectiveValidator {
           field_directives: fields,
           model_directives: models,
           enum_directives: enums,
           placeholder: std::marker::PhantomData
       } 
    }
    fn validate_field_attachment(&self, ast_field: &ast::Field, field: &mut dml::Field<Types>) { 
        self.field_directives.validate_and_apply(ast_field, field);
    }
    fn validate_model_attachment(&self, ast_model: &ast::Model, model: &mut dml::Model<Types>) { 
        self.model_directives.validate_and_apply(ast_model, model);
    }
    fn validate_enum_attachment(&self, ast_enum: &ast::Enum, en: &mut dml::Enum<Types>) { 
        self.enum_directives.validate_and_apply(ast_enum, en);
    }
    fn validate_schema_attachment(&self, ast_field: &ast::Schema, field: &mut dml::Schema<Types>) { }
    fn validate_relation_attachment(&self, ast_field: &ast::Field, field: &mut dml::RelationInfo<Types>) { }
}

// TODO: Naming
pub struct BaseValidator<Types: dml::TypePack, AV: AttachmentValidator<Types>> {
    field_directives: DirectiveListValidator<dml::Field<Types>, Types>,
    model_directives: DirectiveListValidator<dml::Model<Types>, Types>,
    enum_directives: DirectiveListValidator<dml::Enum<Types>, Types>,
    attachment_validator: AV,
}

impl<Types: dml::TypePack, AV: AttachmentValidator<Types>> Validator<Types> for BaseValidator<Types, AV> {
    fn new() -> Self {
        BaseValidator {
            field_directives: new_field_directives(),
            model_directives: new_model_directives(),
            enum_directives: new_enum_directives(),
            attachment_validator: AV::new()
        }
    }


    // TODO: Intro factory methods for creating DML nodes.
    fn validate(&self, ast_schema: &ast::Schema) -> dml::Schema<Types> {
        let mut schema = dml::Schema::new();

        for ast_obj in &ast_schema.models {
            match ast_obj {
                ast::ModelOrEnum::Enum(en) => schema.models.push(dml::ModelOrEnum::Enum(self.validate_enum(&en))),
                ast::ModelOrEnum::Model(ty) => schema.models.push(dml::ModelOrEnum::Model(self.validate_model(&ty)))
            }
        }

<<<<<<< HEAD
        self.attachment_validator.validate_schema_attachment(ast_schema, &mut schema);

        // TODO: This needs some resolver logic for enum and relation types. 
=======
        // TODO: This needs some resolver logic for enum and relation types.
>>>>>>> 823932bd
        return schema
    }
}

impl<Types: dml::TypePack, AV: AttachmentValidator<Types>> BaseValidator<Types, AV> {
    fn validate_model(&self, ast_model: &ast::Model) -> dml::Model<Types> {
        let mut ty = dml::Model::new(&ast_model.name);

        for ast_field in &ast_model.fields {
            ty.fields.push(self.validate_field(ast_field));
        }

        self.model_directives.validate_and_apply(ast_model, &mut ty);
        self.attachment_validator.validate_model_attachment(ast_model, &mut ty);

        return ty
    }

    fn validate_enum(&self, ast_enum: &ast::Enum) -> dml::Enum<Types> {
        unimplemented!("Parsing enums is not implemented yet.");
    }

    fn validate_field(&self, ast_field: &ast::Field) -> dml::Field<Types> {
        let field_type = self.validate_field_type(&ast_field.field_type);

        let mut field = dml::Field::new(ast_field.name.clone(), field_type.clone());

        field.arity = self.validate_field_arity(&ast_field.arity);

        if let Some(value) = &ast_field.default_value {
            if let dml::FieldType::Base(base_type) = &field_type {
                // TODO: Proper error handling.
                // TODO: WrappedValue is not the tool of choice here,
                // there should be a static func for converting stuff.
                field.default_value = Some((WrappedValue { value: value.clone() }).as_type(base_type).expect("Unable to parse."));
            } else {
                unimplemented!("Found a default value for a non-scalar type.")
            }
        }

        self.field_directives.validate_and_apply(ast_field, &mut field);
        self.attachment_validator.validate_field_attachment(ast_field, &mut field);

        return field
    }

    fn validate_field_arity(&self, ast_field: &ast::FieldArity) -> dml::FieldArity {
        match ast_field {
            ast::FieldArity::Required => dml::FieldArity::Required,
            ast::FieldArity::Optional => dml::FieldArity::Optional,
            ast::FieldArity::List => dml::FieldArity::List
        }
    }
<<<<<<< HEAD
    
    fn validate_field_type(&self, type_name: &String) -> dml::FieldType<Types> {
=======

    fn validate_field_type(&self, type_name: &String) -> dml::FieldType {
>>>>>>> 823932bd
        match type_name.as_ref() {
            "Int" => dml::FieldType::Base(dml::ScalarType::Int),
            "Float" => dml::FieldType::Base(dml::ScalarType::Float),
            "Decimal" => dml::FieldType::Base(dml::ScalarType::Decimal),
            "Boolean" => dml::FieldType::Base(dml::ScalarType::Boolean),
            "String" => dml::FieldType::Base(dml::ScalarType::String),
            "DateTime" => dml::FieldType::Base(dml::ScalarType::DateTime),
            // Everything is a relation for now.
            _ => dml::FieldType::Relation(dml::RelationInfo::new(type_name.to_string(), String::from("")))
        }
    }
}<|MERGE_RESOLUTION|>--- conflicted
+++ resolved
@@ -107,13 +107,9 @@
             }
         }
 
-<<<<<<< HEAD
         self.attachment_validator.validate_schema_attachment(ast_schema, &mut schema);
 
-        // TODO: This needs some resolver logic for enum and relation types. 
-=======
         // TODO: This needs some resolver logic for enum and relation types.
->>>>>>> 823932bd
         return schema
     }
 }
@@ -167,13 +163,8 @@
             ast::FieldArity::List => dml::FieldArity::List
         }
     }
-<<<<<<< HEAD
     
     fn validate_field_type(&self, type_name: &String) -> dml::FieldType<Types> {
-=======
-
-    fn validate_field_type(&self, type_name: &String) -> dml::FieldType {
->>>>>>> 823932bd
         match type_name.as_ref() {
             "Int" => dml::FieldType::Base(dml::ScalarType::Int),
             "Float" => dml::FieldType::Base(dml::ScalarType::Float),
