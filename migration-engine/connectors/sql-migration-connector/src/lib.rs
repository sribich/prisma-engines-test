#[macro_use]
extern crate log;

mod error;
mod sql_database_migration_inferrer;
mod sql_database_step_applier;
mod sql_destructive_changes_checker;
mod sql_migration;
mod sql_migration_persistence;
mod sql_renderer;
mod sql_schema_calculator;
mod sql_schema_differ;

pub use error::*;
pub use sql_migration::*;

use quaint::pool::SqlFamily;
use migration_connector::*;
use sql_connection::{ConnectionInfo, GenericSqlConnection, SyncSqlConnection};
use sql_database_migration_inferrer::*;
use sql_database_step_applier::*;
use sql_destructive_changes_checker::*;
use sql_migration_persistence::*;
use sql_schema_describer::SqlSchemaDescriberBackend;
use std::{fs, path::PathBuf, sync::Arc};

pub type Result<T> = std::result::Result<T, SqlError>;

#[allow(unused, dead_code)]
pub struct SqlMigrationConnector {
    pub connection_info: ConnectionInfo,
    pub schema_name: String,
    pub database: Arc<dyn SyncSqlConnection + Send + Sync + 'static>,
    pub migration_persistence: Arc<dyn MigrationPersistence>,
    pub database_migration_inferrer: Arc<dyn DatabaseMigrationInferrer<SqlMigration>>,
    pub database_migration_step_applier: Arc<dyn DatabaseMigrationStepApplier<SqlMigration>>,
    pub destructive_changes_checker: Arc<dyn DestructiveChangesChecker<SqlMigration>>,
    pub database_introspector: Arc<dyn SqlSchemaDescriberBackend + Send + Sync + 'static>,
}

impl SqlMigrationConnector {
    pub fn new_from_database_str(database_str: &str) -> std::result::Result<Self, ConnectorError> {
        let connection_info =
            ConnectionInfo::from_url_str(database_str).map_err(|_err| ConnectorError::InvalidDatabaseUrl)?;

        let connection = GenericSqlConnection::from_database_str(database_str, Some("lift"))
            .map_err(SqlError::from)
            .map_err(|err| err.into_connector_error(&connection_info))?;

        Self::create_connector(connection)
    }

    pub fn new(datasource: &dyn datamodel::Source) -> std::result::Result<Self, ConnectorError> {
        let connection_info =
            ConnectionInfo::from_datasource(datasource).map_err(|_err| ConnectorError::InvalidDatabaseUrl)?;

        let connection = GenericSqlConnection::from_datasource(datasource, Some("lift"))
            .map_err(SqlError::from)
            .map_err(|err| err.into_connector_error(&connection_info))?;

        Self::create_connector(connection)
    }

    fn create_connector(connection: GenericSqlConnection) -> std::result::Result<Self, ConnectorError> {
        // async connections can be lazy, so we issue a simple query to fail early if the database
        // is not reachable.
        connection
            .query_raw("SELECT 1", &[])
            .map_err(SqlError::from)
            .map_err(|err| err.into_connector_error(&connection.connection_info()))?;

        let schema_name = connection
            .connection_info()
            .schema_name()
            .unwrap_or_else(|| "lift".to_owned());
        let sql_family = connection.connection_info().sql_family();
        let connection_info = connection.connection_info();

        let conn = Arc::new(connection) as Arc<dyn SyncSqlConnection + Send + Sync>;

        let inspector: Arc<dyn SqlSchemaDescriberBackend + Send + Sync + 'static> = match sql_family {
            SqlFamily::Mysql => Arc::new(sql_schema_describer::mysql::SqlSchemaDescriber::new(Arc::clone(&conn))),
            SqlFamily::Postgres => Arc::new(sql_schema_describer::postgres::SqlSchemaDescriber::new(Arc::clone(
                &conn,
            ))),
            SqlFamily::Sqlite => Arc::new(sql_schema_describer::sqlite::SqlSchemaDescriber::new(Arc::clone(&conn))),
        };

        let migration_persistence = Arc::new(SqlMigrationPersistence {
            connection_info: connection_info.clone(),
            connection: Arc::clone(&conn),
            schema_name: schema_name.clone(),
        });

        let database_migration_inferrer = Arc::new(SqlDatabaseMigrationInferrer {
            connection_info: connection_info.clone(),
            introspector: Arc::clone(&inspector),
            schema_name: schema_name.to_string(),
        });

        let database_migration_step_applier = Arc::new(SqlDatabaseStepApplier {
            connection_info: connection_info.clone(),
            schema_name: schema_name.clone(),
            conn: Arc::clone(&conn),
        });

        let destructive_changes_checker = Arc::new(SqlDestructiveChangesChecker {
            connection_info: connection_info.clone(),
            schema_name: schema_name.clone(),
            database: Arc::clone(&conn),
        });

        Ok(Self {
            connection_info,
            schema_name,
            database: Arc::clone(&conn),
            migration_persistence,
            database_migration_inferrer,
            database_migration_step_applier,
            destructive_changes_checker,
            database_introspector: Arc::clone(&inspector),
        })
    }
<<<<<<< HEAD
=======
}

impl MigrationConnector for SqlMigrationConnector {
    type DatabaseMigration = SqlMigration;

    fn connector_type(&self) -> &'static str {
        self.sql_family.as_str()
    }
>>>>>>> c3466892

    fn create_database_impl(&self, db_name: &str) -> SqlResult<()> {
        match self.connection_info.sql_family() {
            SqlFamily::Postgres => {
                self.database
                    .query_raw(&format!("CREATE DATABASE \"{}\"", db_name), &[])?;

                Ok(())
            }
            SqlFamily::Sqlite => Ok(()),
            SqlFamily::Mysql => {
                self.database
                    .query_raw(&format!("CREATE DATABASE `{}`", db_name), &[])?;

                Ok(())
            }
        }
    }

    fn initialize_impl(&self) -> SqlResult<()> {
        // TODO: this code probably does not ever do anything. The schema/db creation happens already in the helper functions above.
        match &self.connection_info {
            ConnectionInfo::Sqlite { file_path, .. } => {
                let path_buf = PathBuf::from(&file_path);
                match path_buf.parent() {
                    Some(parent_directory) => {
                        fs::create_dir_all(parent_directory).expect("creating the database folders failed")
                    }
                    None => {}
                }
            }
            ConnectionInfo::Postgres(_) => {
                let schema_sql = format!("CREATE SCHEMA IF NOT EXISTS \"{}\";", &self.schema_name);

                debug!("{}", schema_sql);

                self.database.query_raw(&schema_sql, &[])?;
            }
            ConnectionInfo::Mysql(_) => {
                let schema_sql = format!(
                    "CREATE SCHEMA IF NOT EXISTS `{}` DEFAULT CHARACTER SET latin1;",
                    &self.schema_name
                );

                debug!("{}", schema_sql);

                self.database.query_raw(&schema_sql, &[])?;
            }
        }

        self.migration_persistence.init();

        Ok(())
    }
}

impl MigrationConnector for SqlMigrationConnector {
    type DatabaseMigration = SqlMigration;

    fn connector_type(&self) -> &'static str {
        self.connection_info.sql_family().connector_type_string()
    }

    fn create_database(&self, db_name: &str) -> ConnectorResult<()> {
        self.create_database_impl(db_name)
            .map_err(|sql_error| sql_error.into_connector_error(&self.connection_info))
    }

    fn initialize(&self) -> ConnectorResult<()> {
        self.initialize_impl()
            .map_err(|sql_error| sql_error.into_connector_error(&self.connection_info))
    }

    fn reset(&self) -> ConnectorResult<()> {
        self.migration_persistence.reset();
        Ok(())
    }

    fn migration_persistence(&self) -> Arc<dyn MigrationPersistence> {
        Arc::clone(&self.migration_persistence)
    }

    fn database_migration_inferrer(&self) -> Arc<dyn DatabaseMigrationInferrer<SqlMigration>> {
        Arc::clone(&self.database_migration_inferrer)
    }

    fn database_migration_step_applier(&self) -> Arc<dyn DatabaseMigrationStepApplier<SqlMigration>> {
        Arc::clone(&self.database_migration_step_applier)
    }

    fn destructive_changes_checker(&self) -> Arc<dyn DestructiveChangesChecker<SqlMigration>> {
        Arc::clone(&self.destructive_changes_checker)
    }

    fn deserialize_database_migration(&self, json: serde_json::Value) -> SqlMigration {
        serde_json::from_value(json).expect("Deserializing the database migration failed.")
    }
}<|MERGE_RESOLUTION|>--- conflicted
+++ resolved
@@ -14,9 +14,9 @@
 pub use error::*;
 pub use sql_migration::*;
 
-use quaint::pool::SqlFamily;
 use migration_connector::*;
-use sql_connection::{ConnectionInfo, GenericSqlConnection, SyncSqlConnection};
+use quaint::prelude::{ConnectionInfo, SqlFamily};
+use sql_connection::{GenericSqlConnection, SyncSqlConnection};
 use sql_database_migration_inferrer::*;
 use sql_database_step_applier::*;
 use sql_destructive_changes_checker::*;
@@ -41,7 +41,7 @@
 impl SqlMigrationConnector {
     pub fn new_from_database_str(database_str: &str) -> std::result::Result<Self, ConnectorError> {
         let connection_info =
-            ConnectionInfo::from_url_str(database_str).map_err(|_err| ConnectorError::InvalidDatabaseUrl)?;
+            ConnectionInfo::from_url(database_str).map_err(|_err| ConnectorError::InvalidDatabaseUrl)?;
 
         let connection = GenericSqlConnection::from_database_str(database_str, Some("lift"))
             .map_err(SqlError::from)
@@ -52,7 +52,7 @@
 
     pub fn new(datasource: &dyn datamodel::Source) -> std::result::Result<Self, ConnectorError> {
         let connection_info =
-            ConnectionInfo::from_datasource(datasource).map_err(|_err| ConnectorError::InvalidDatabaseUrl)?;
+            ConnectionInfo::from_url(&datasource.url().value).map_err(|_err| ConnectorError::InvalidDatabaseUrl)?;
 
         let connection = GenericSqlConnection::from_datasource(datasource, Some("lift"))
             .map_err(SqlError::from)
@@ -74,7 +74,7 @@
             .schema_name()
             .unwrap_or_else(|| "lift".to_owned());
         let sql_family = connection.connection_info().sql_family();
-        let connection_info = connection.connection_info();
+        let connection_info = connection.connection_info().clone();
 
         let conn = Arc::new(connection) as Arc<dyn SyncSqlConnection + Send + Sync>;
 
@@ -121,17 +121,6 @@
             database_introspector: Arc::clone(&inspector),
         })
     }
-<<<<<<< HEAD
-=======
-}
-
-impl MigrationConnector for SqlMigrationConnector {
-    type DatabaseMigration = SqlMigration;
-
-    fn connector_type(&self) -> &'static str {
-        self.sql_family.as_str()
-    }
->>>>>>> c3466892
 
     fn create_database_impl(&self, db_name: &str) -> SqlResult<()> {
         match self.connection_info.sql_family() {
@@ -192,7 +181,7 @@
     type DatabaseMigration = SqlMigration;
 
     fn connector_type(&self) -> &'static str {
-        self.connection_info.sql_family().connector_type_string()
+        self.connection_info.sql_family().as_str()
     }
 
     fn create_database(&self, db_name: &str) -> ConnectorResult<()> {
