--- conflicted
+++ resolved
@@ -254,11 +254,7 @@
 #[test]
 fn changing_a_relation_field_to_a_scalar_field_must_work() {
     // this relies on link: INLINE which we don't support yet
-<<<<<<< HEAD
-    test_each_connector_with_ignores(vec![SqlFamily::Mysql], |_,engine| {
-=======
-    test_each_connector(|_, engine| {
->>>>>>> ded4958f
+    test_each_connector_with_ignores(vec![SqlFamily::Mysql], |_, engine| {
         let dm1 = r#"
             model A {
                 id Int @id
@@ -458,11 +454,7 @@
 
 #[test]
 fn removing_an_inline_relation_must_work() {
-<<<<<<< HEAD
-    test_each_connector_with_ignores(vec![SqlFamily::Mysql],|_,engine| {
-=======
-    test_each_connector(|_, engine| {
->>>>>>> ded4958f
+    test_each_connector_with_ignores(vec![SqlFamily::Mysql],|_, engine| {
         let dm1 = r#"
             model A {
                 id Int @id
@@ -495,12 +487,7 @@
 
 #[test]
 fn moving_an_inline_relation_to_the_other_side_must_work() {
-<<<<<<< HEAD
-    test_each_connector_with_ignores(vec![SqlFamily::Mysql],|_,engine| {
-=======
-    // TODO: bring this back when relation inlining works in the new datamodel
-    test_each_connector(|_, engine| {
->>>>>>> ded4958f
+    test_each_connector_with_ignores(vec![SqlFamily::Mysql],|_, engine| {
         let dm1 = r#"
             model A {
                 id Int @id
@@ -615,11 +602,7 @@
 
 #[test]
 fn updating_a_model_with_a_scalar_list_to_a_different_id_type_must_work() {
-<<<<<<< HEAD
-    test_each_connector_with_ignores(vec![SqlFamily::Mysql],|_,engine| {
-=======
-    test_each_connector(|_, engine| {
->>>>>>> ded4958f
+    test_each_connector_with_ignores(vec![SqlFamily::Mysql],|_, engine| {
         let dm = r#"
             model A {
                 id Int @id
